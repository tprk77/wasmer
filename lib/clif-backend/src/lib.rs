<<<<<<< HEAD
=======
// pub mod codegen;
mod call;
>>>>>>> de046491
mod func_env;
mod libcalls;
mod module;
mod module_env;
mod relocation;
mod resolver;

use cranelift_codegen::{
    isa,
    settings::{self, Configurable},
};
use target_lexicon::Triple;
use wasmer_runtime::{
<<<<<<< HEAD
    backend::Compiler,
=======
    backend::{Compiler, Token},
>>>>>>> de046491
    error::{CompileError, CompileResult},
    module::ModuleInner,
};
use wasmparser::{self, WasmDecoder};

pub struct CraneliftCompiler {}

impl CraneliftCompiler {
    pub fn new() -> Self {
        Self {}
    }
}

impl Compiler for CraneliftCompiler {
    // Compiles wasm binary to a wasmer module.
<<<<<<< HEAD
    fn compile(&self, wasm: &[u8]) -> CompileResult<ModuleInner> {
=======
    fn compile(&self, wasm: &[u8], _: Token) -> CompileResult<ModuleInner> {
>>>>>>> de046491
        validate(wasm)?;

        let isa = get_isa();

        let mut module = module::Module::empty();
        let module_env = module_env::ModuleEnv::new(&mut module, &*isa);
        let func_bodies = module_env.translate(wasm)?;

        module.compile(&*isa, func_bodies)
    }
}

fn get_isa() -> Box<isa::TargetIsa> {
    let flags = {
        let mut builder = settings::builder();
        builder.set("opt_level", "best").unwrap();

        if cfg!(not(test)) {
            builder.set("enable_verifier", "false").unwrap();
        }

        let flags = settings::Flags::new(builder);
        debug_assert_eq!(flags.opt_level(), settings::OptLevel::Best);
        flags
    };
    isa::lookup(Triple::host()).unwrap().finish(flags)
}

fn validate(bytes: &[u8]) -> CompileResult<()> {
    let mut parser = wasmparser::ValidatingParser::new(bytes, None);
    loop {
        let state = parser.read();
        match *state {
            wasmparser::ParserState::EndWasm => break Ok(()),
            wasmparser::ParserState::Error(err) => Err(CompileError::ValidationError {
                msg: err.message.to_string(),
            })?,
            _ => {}
        }
    }
}<|MERGE_RESOLUTION|>--- conflicted
+++ resolved
@@ -1,8 +1,5 @@
-<<<<<<< HEAD
-=======
 // pub mod codegen;
 mod call;
->>>>>>> de046491
 mod func_env;
 mod libcalls;
 mod module;
@@ -16,11 +13,7 @@
 };
 use target_lexicon::Triple;
 use wasmer_runtime::{
-<<<<<<< HEAD
-    backend::Compiler,
-=======
     backend::{Compiler, Token},
->>>>>>> de046491
     error::{CompileError, CompileResult},
     module::ModuleInner,
 };
@@ -36,11 +29,7 @@
 
 impl Compiler for CraneliftCompiler {
     // Compiles wasm binary to a wasmer module.
-<<<<<<< HEAD
-    fn compile(&self, wasm: &[u8]) -> CompileResult<ModuleInner> {
-=======
     fn compile(&self, wasm: &[u8], _: Token) -> CompileResult<ModuleInner> {
->>>>>>> de046491
         validate(wasm)?;
 
         let isa = get_isa();
